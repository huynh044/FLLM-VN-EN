--- conflicted
+++ resolved
@@ -55,10 +55,11 @@
 - Custom transformer architectures
 
 ## Dataset Sources
-<<<<<<< HEAD
-=======
 
->>>>>>> c087bdb1
-https://huggingface.co/datasets/ncduy/mt-en-vi
+- OPUS parallel corpora
+- OpenSubtitles
+- News commentary
+- Custom scraped data
+- Wikipedia parallel articles
 
 python -m pip freeze --local > requirements.txt // Save all packages